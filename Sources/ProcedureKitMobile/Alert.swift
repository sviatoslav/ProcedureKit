--- conflicted
+++ resolved
@@ -7,10 +7,6 @@
 import Foundation
 import UIKit
 
-<<<<<<< HEAD
-@available(*, deprecated: 5.0.0, message: "UIProcedure is now deprecated and will be removed")
-public class AlertProcedure: UIProcedure {
-=======
 /**
  `AlertProcedure` is a Procedure subclass which will present a `UIAlertController`.
 
@@ -35,7 +31,6 @@
 
     // - returns: The presenting view controller
     public weak var viewController: PresentingViewController?
->>>>>>> e0ecb77f
 
 
     /**
@@ -45,13 +40,8 @@
 
      - returns: the preferred style of the alert
      */
-<<<<<<< HEAD
-    public var preferredStyle: UIAlertController.Style {
-        return alert.preferredStyle
-=======
     public var preferredStyle: UIAlertControllerStyle {
         return controller.preferredStyle
->>>>>>> e0ecb77f
     }
 
     /**
@@ -151,15 +141,6 @@
         self.init(title: nil, message: nil, from: presenting, waitForDismissal: waitForDismissal)
     }
 
-<<<<<<< HEAD
-     - parameter from: a generic type conforming to `PresentingViewController`,
-     such as an `UIViewController`
-     */
-    public init(presentAlertFrom presenting: PresentingViewController, withPreferredStyle preferredAlertStyle: UIAlertController.Style = .alert, waitForDismissal: Bool = true) {
-        let alert = UIAlertController(title: nil, message: nil, preferredStyle: preferredAlertStyle)
-        super.init(present: alert, from: presenting, withStyle: .present, inNavigationController: false, sender: nil, finishAfterPresenting: !waitForDismissal)
-        add(condition: MutuallyExclusive<UIAlertController>())
-=======
     open override func execute() {
         guard false == isCancelled else { return }
 
@@ -180,7 +161,6 @@
 
         do { try produce(operation: present) }
         catch { log.fatal.message("Unable to present alert, error: \(error)") }
->>>>>>> e0ecb77f
     }
 
     /**
@@ -193,11 +173,7 @@
      - parameter style: a `UIAlertActionStyle` which defaults to `.default`.
      - parameter handler: a block which receives the operation, and returns Void.
      */
-<<<<<<< HEAD
-    @discardableResult public func add(actionWithTitle title: String?, style: UIAlertAction.Style = .default, handler: @escaping (AlertProcedure, UIAlertAction) -> Void = { _, _ in }) -> UIAlertAction {
-=======
     @discardableResult public func add(actionWithTitle title: String?, style: UIAlertActionStyle = .default, isPreferred: Bool = false, handler: @escaping (AlertProcedure, UIAlertAction) -> Void = { _, _ in }) -> UIAlertAction {
->>>>>>> e0ecb77f
         let action = UIAlertAction(title: title, style: style) { [weak self] action in
             guard let this = self else { return }
             handler(this, action)
