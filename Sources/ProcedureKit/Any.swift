//
//  ProcedureKit
//
//  Copyright © 2016 ProcedureKit. All rights reserved.
//

import Dispatch

struct ValueBox<Value> {

<<<<<<< HEAD
    typealias Getter = (Void) -> Value
=======
    typealias Getter = () -> Value
>>>>>>> e994603e
    typealias Setter = (Value) -> Void

    private let setter: Setter
    private let getter: Getter

    var value: Value {
        get {
            return getter()
        }
        set {
            setter(newValue)
        }
    }

    init(getter: @escaping Getter, setter: @escaping Setter) {
        self.getter = getter
        self.setter = setter
    }
}

enum ProcedureOutputBoxCreator {
    static func outputBox<P: OutputProcedure>(for procedure: P) -> ValueBox<Pending<ProcedureResult<P.Output>>> {
        let getter = { return procedure.output }
        let setter = { procedure.output = $0 }
        let valueBox = ValueBox(getter: getter, setter: setter)
        return valueBox
    }
}

enum ProcedureInputBoxCreator {
    static func inputBox<P: InputProcedure>(for procedure: P) -> ValueBox<Pending<P.Input>> {
        let getter = { return procedure.input }
        let setter = { procedure.input = $0 }
        let valueBox = ValueBox(getter: getter, setter: setter)
        return valueBox
    }
}

public class AnyInputProcedure<Input>: GroupProcedure, InputProcedure {
    private var inputBox: ValueBox<Pending<Input>>
    public var input: Pending<Input> {
        get {
            return self.inputBox.value
        }
        set {
            self.inputBox.value = newValue
        }
    }

    public init<Base: Procedure>(dispatchQueue: DispatchQueue? = nil, _ base: Base) where Base: InputProcedure,
                                                                                        Input == Base.Input {
        self.inputBox = ProcedureInputBoxCreator.inputBox(for: base)
        super.init(dispatchQueue: dispatchQueue, operations: [base])
        self.log.enabled = false
    }
}

public class AnyOutputProcedure<Output>: GroupProcedure, OutputProcedure {
    private var outputBox: ValueBox<Pending<ProcedureResult<Output>>>
    public var output: Pending<ProcedureResult<Output>> {
        get {
            return self.outputBox.value
        }
        set {
            self.outputBox.value = newValue
        }
    }

    public init<Base: Procedure>(dispatchQueue: DispatchQueue? = nil, _ base: Base) where Base: OutputProcedure,
                                                                                            Output == Base.Output {
        self.outputBox = ProcedureOutputBoxCreator.outputBox(for: base)
        super.init(dispatchQueue: dispatchQueue, operations: [base])
        self.log.enabled = false
    }
}

public class AnyProcedure<Input, Output>: GroupProcedure, InputProcedure, OutputProcedure {
    private var inputBox: ValueBox<Pending<Input>>
    public var input: Pending<Input> {
        get {
            return self.inputBox.value
        }
        set {
            self.inputBox.value = newValue
        }
    }

    private var outputBox: ValueBox<Pending<ProcedureResult<Output>>>
    public var output: Pending<ProcedureResult<Output>> {
        get {
            return self.outputBox.value
        }
        set {
            self.outputBox.value = newValue
        }
    }

    public init<Base: Procedure>(dispatchQueue: DispatchQueue? = nil, _ base: Base)
                            where Base: InputProcedure & OutputProcedure, Output == Base.Output, Input == Base.Input {
        self.inputBox = ProcedureInputBoxCreator.inputBox(for: base)
        self.outputBox = ProcedureOutputBoxCreator.outputBox(for: base)
        super.init(dispatchQueue: dispatchQueue, operations: [base])
        log.enabled = false
    }
}<|MERGE_RESOLUTION|>--- conflicted
+++ resolved
@@ -8,11 +8,7 @@
 
 struct ValueBox<Value> {
 
-<<<<<<< HEAD
-    typealias Getter = (Void) -> Value
-=======
     typealias Getter = () -> Value
->>>>>>> e994603e
     typealias Setter = (Value) -> Void
 
     private let setter: Setter
