//
//  ProcedureKit
//
//  Copyright © 2015-2018 ProcedureKit. All rights reserved.
//

import XCTest
import ProcedureKit
import TestingProcedureKit
@testable import ProcedureKitMobile

class BackgroundObserverTests: ProcedureKitTestCase {

    var backgroundTaskName: String!
    var backgroundTaskIdentifier: UIBackgroundTaskIdentifier!
    var endedBackgroundTaskIdentifier: UIBackgroundTaskIdentifier!

    var didBeginTaskBlock: TestableUIApplication.DidBeginBackgroundTask!
    var didEndTaskBlock: TestableUIApplication.DidEndBackgroundTask!
    var taskGroup: DispatchGroup!
    var observer: BackgroundObserver!

    var testableApplication: TestableUIApplication!
    var testableBackgroundManager: BackgroundManager!

    var backgroundProcedure: WaitsToFinishProcedure!

    // Does not finish until told to (by something external).
    class WaitsToFinishProcedure: Procedure {
        override func execute() {
            // do nothing
        }
    }

    override func setUp() {
        super.setUp()
        Log.enabled = true
        backgroundProcedure = WaitsToFinishProcedure()
        backgroundProcedure.log.writer = TestableLogWriter()
        backgroundTaskName = "Hello world"
        taskGroup = DispatchGroup()
        didBeginTaskBlock = { name, identifier in
            self.taskGroup.enter()
            self.backgroundTaskName = name
            self.backgroundTaskIdentifier = identifier
        }
        didEndTaskBlock = {
            self.endedBackgroundTaskIdentifier = $0
            self.taskGroup.leave()
        }
        testableApplication = TestableUIApplication(state: UIApplication.State.active, didBeginTask: didBeginTaskBlock, didEndTask: didEndTaskBlock)
        testableBackgroundManager = BackgroundManager(app: testableApplication)
    }

    override func tearDown() {
        if let backgroundProcedure = backgroundProcedure {
            backgroundProcedure.cancel()
        }
        backgroundProcedure = nil
        backgroundTaskName = nil
        backgroundTaskIdentifier = nil
        endedBackgroundTaskIdentifier = nil
        didBeginTaskBlock = nil
        didEndTaskBlock = nil
        testableApplication = nil
        testableBackgroundManager = nil
        observer = nil
        taskGroup = nil
        super.tearDown()
    }

    private func waitForTaskGroup(withTimeout timeout: TimeInterval = 3) {
        weak var exp = expectation(description: "Task Group finished")
        taskGroup.notify(queue: DispatchQueue.main) {
            exp?.fulfill()
        }
        waitForExpectations(timeout: timeout)
    }

    // Adds a BackgroundObserver to a Procedure and waits until the observer
    // attempts to begin the background task for the Procedure.
    private func add(backgroundObserver: BackgroundObserver, to procedure: Procedure) {
        assert(Thread.isMainThread)

        let didBeginTask = DispatchGroup()
        didBeginTask.enter()

        testableApplication.didBeginBackgroundTask = { taskName, identifier in
            self.didBeginTaskBlock(taskName, identifier)
            didBeginTask.leave()
        }

        // add the background observer
        procedure.addObserver(backgroundObserver)

        // wait for attaching the BackgroundObserver to attempt to begin the background task
        weak var expDidBeginTask = expectation(description: "Attaching BackgroundObserver did begin background task")
        didBeginTask.notify(queue: DispatchQueue.main) {
            expDidBeginTask?.fulfill()
        }
        waitForExpectations(timeout: 3)
        expDidBeginTask = nil

        // reset
        testableApplication.didBeginBackgroundTask = self.didBeginTaskBlock
    }

    // MARK: Basic Functionality

    #warning("Test crashes with an index out of bounds in TestableUIProcedure")
    func x_test__background_observer_starts_and_ends_background_task() {

        let expectedBackgroundTaskName = BackgroundManager.backgroundTaskName(for: backgroundProcedure)

        observer = BackgroundObserver(manager: testableBackgroundManager)

        // add the background observer
        add(backgroundObserver: observer, to: backgroundProcedure)

        XCTAssertEqual(taskGroup.wait(timeout: .now()), .timedOut)
        XCTAssertEqual(testableApplication.backgroundTasks.count, 1)
        XCTAssertEqual(testableApplication.backgroundTasks[0].0, expectedBackgroundTaskName)
        XCTAssertEqual(testableApplication.backgroundTasks[0].2, .running)

        backgroundProcedure.addDidExecuteBlockObserver { backgroundProcedure in
            // finish the background procedure once it executes
            backgroundProcedure.finish()
        }
        wait(for: backgroundProcedure)
        waitForTaskGroup()

        PKAssertProcedureFinished(backgroundProcedure)
        XCTAssertEqual(backgroundTaskName, expectedBackgroundTaskName)
        XCTAssertNotEqual(backgroundTaskIdentifier, UIBackgroundTaskIdentifier.invalid)
        XCTAssertEqual(backgroundTaskIdentifier, endedBackgroundTaskIdentifier)
        XCTAssertEqual(testableApplication.backgroundTasks.count, 1)
        XCTAssertEqual(testableApplication.backgroundTasks[0].0, expectedBackgroundTaskName)
        XCTAssertEqual(testableApplication.backgroundTasks[0].2, .ended)
    }

    // MARK: When Background Execution is Unavailable

    func test__background_observer__when_background_execution_is_unavailable() {

        let expectedBackgroundTaskName = BackgroundManager.backgroundTaskName(for: backgroundProcedure)

        // simulate the state in which running in the background is not possible
        testableApplication.backgroundExecutionDisabled = true

        observer = BackgroundObserver(manager: testableBackgroundManager)

        // add the background observer
        add(backgroundObserver: observer, to: backgroundProcedure)

        // if background execution isn't possible...
        // 1.) The Application should have received a request to begin a background task
        XCTAssertEqual(testableApplication.backgroundTasks.count, 1)
        XCTAssertEqual(testableApplication.backgroundTasks[0].0, expectedBackgroundTaskName)
        // 2.) But beginBackgroundTask should have returned UIBackgroundTaskInvalid
<<<<<<< HEAD
        XCTAssertEqual(backgroundTaskIdentifier, UIBackgroundTaskIdentifier.invalid)
        // 3.) Which should have resulted in a warning being logged by the BackgroundObserver
        XCTAssertTrue(loggedEntries.access.contains(where: { (info) -> Bool in
            return info.severity == .warning &&
            info.message.hasSuffix(BackgroundObserver.logMessage_FailedToInitiateBackgroundTask)
        }))
=======
        XCTAssertEqual(backgroundTaskIdentifier, UIBackgroundTaskInvalid)
>>>>>>> e0ecb77f

        // run and finish the Procedure
        backgroundProcedure.addDidExecuteBlockObserver { backgroundProcedure in
            // finish the background procedure once it executes
            backgroundProcedure.finish()
        }
        wait(for: backgroundProcedure)

        // the task group should never finish, since the BackgroundObserver did not successfully
        // register a background task, and thus will never end a background task
        XCTAssertEqual(taskGroup.wait(timeout: .now() + 0.3), .timedOut, "The BackgroundObserver ended a background task - this should not happen, since its attempt at registering a background task should have been unsuccessful.")
        XCTAssertNil(endedBackgroundTaskIdentifier)

        // clean-up - explicitly finish the task group
        taskGroup.leave()

        PKAssertProcedureFinished(backgroundProcedure)
    }

    // MARK: Cancellation Behavior: .never

    #warning("Test crashes with an index out of bounds in TestableUIProcedure")
    func x_test__background_observer__never_cancel_procedure() {

        let expectedBackgroundTaskName = BackgroundManager.backgroundTaskName(for: backgroundProcedure)

        let didCancel = DispatchGroup()
        didCancel.enter()
        backgroundProcedure.addDidCancelBlockObserver { backgroundProcedure, errors in
            didCancel.leave()
        }

        observer = BackgroundObserver(manager: testableBackgroundManager, cancelProcedure: .never)

        // add the background observer
        add(backgroundObserver: observer, to: backgroundProcedure)

        XCTAssertEqual(testableApplication.backgroundTasks.count, 1)
        XCTAssertEqual(testableApplication.backgroundTasks[0].0, expectedBackgroundTaskName)
        XCTAssertEqual(testableApplication.backgroundTasks[0].2, .running)

        backgroundProcedure.addDidExecuteBlockObserver(synchronizedWith: DispatchQueue.main) { [testableApplication = testableApplication!] backgroundProcedure in
            // enter the background while executing (should not trigger cancel)
            testableApplication.enterBackground()
            XCTAssertEqual(didCancel.wait(timeout: .now() + 0.2), .timedOut, "The Procedure was cancelled after entering the background, even though `cancelProcedure: .never`.")

            // simulate the background execution time expiring while executing (should not trigger cancel)
            testableApplication.simulateBackgroundTimeExpiration()
            XCTAssertEqual(didCancel.wait(timeout: .now() + 0.2), .timedOut, "The Procedure was cancelled after simulating background time expiration, even though `cancelProcedure: .never`.")

            // transition *back* to active (should not trigger cancel)
            testableApplication.becomeActive()
            XCTAssertEqual(didCancel.wait(timeout: .now() + 0.2), .timedOut, "The Procedure was cancelled after leaving the background, even though `cancelProcedure: .never`.")

            backgroundProcedure.finish()
        }
        wait(for: backgroundProcedure)
        waitForTaskGroup()

        PKAssertProcedureFinished(backgroundProcedure)
        XCTAssertEqual(backgroundTaskName, expectedBackgroundTaskName)
        XCTAssertNotEqual(backgroundTaskIdentifier, UIBackgroundTaskIdentifier.invalid)
        XCTAssertEqual(backgroundTaskIdentifier, endedBackgroundTaskIdentifier)
        XCTAssertEqual(testableApplication.backgroundTasks.count, 1)
        XCTAssertEqual(testableApplication.backgroundTasks[0].0, expectedBackgroundTaskName)
        XCTAssertEqual(testableApplication.backgroundTasks[0].2, .ended)

        // clean-up
        guard !backgroundProcedure.isCancelled else { return }
        didCancel.leave() // since the Procedure should never have been cancelled
    }

    // MARK: Cancellation Behavior: .whenAppIsBackgrounded

    func test__background_observer__cancel_when_app_is_backgrounded__app_already_in_background() {

        let expectedBackgroundTaskName = BackgroundManager.backgroundTaskName(for: backgroundProcedure)
        testableApplication.enterBackground()

        observer = BackgroundObserver(manager: testableBackgroundManager, cancelProcedure: .whenAppIsBackgrounded)

        let didCancel = DispatchGroup()
        let cancellationError = Protector<Error?>(nil)
        didCancel.enter()
        backgroundProcedure.addDidCancelBlockObserver { backgroundProcedure, error in
            cancellationError.overwrite(with: error)
            didCancel.leave()
        }

        // add the background observer
        add(backgroundObserver: observer, to: backgroundProcedure)

        weak var exp = expectation(description: "Procedure was cancelled")
        didCancel.notify(queue: DispatchQueue.main) {
            exp?.fulfill()
        }
        waitForExpectations(timeout: 3)

        let receivedCancellationError = cancellationError.access
        XCTAssertNotNil(receivedCancellationError)
        XCTAssertTrue(receivedCancellationError is ProcedureKitError.AppWasBackgrounded)

        XCTAssertEqual(testableApplication.backgroundTasks.count, 1)
        XCTAssertEqual(testableApplication.backgroundTasks[0].0, expectedBackgroundTaskName)
    }

    func test__background_observer__cancel_when_app_is_backgrounded__app_transitions_to_background_while_executing() {

        let expectedBackgroundTaskName = BackgroundManager.backgroundTaskName(for: backgroundProcedure)

        observer = BackgroundObserver(manager: testableBackgroundManager, cancelProcedure: .whenAppIsBackgrounded)

        let didCancel = DispatchGroup()
        let cancellationError = Protector<Error?>(nil)
        didCancel.enter()
        backgroundProcedure.addDidCancelBlockObserver { backgroundProcedure, error in
            cancellationError.overwrite(with: error)
            didCancel.leave()
        }

        // add the background observer
        add(backgroundObserver: observer, to: backgroundProcedure)

        // verify that the Procedure isn't cancelled
        XCTAssertEqual(didCancel.wait(timeout: .now() + 0.3), .timedOut)

        // but there should already exist a background task for the Procedure
        XCTAssertEqual(testableApplication.backgroundTasks.count, 1)
        XCTAssertEqual(testableApplication.backgroundTasks[0].0, expectedBackgroundTaskName)
        XCTAssertEqual(testableApplication.backgroundTasks[0].2, .running)

        // simulate entering the background
        testableApplication.enterBackground()

        // wait for cancellation to occur
        weak var exp = expectation(description: "Procedure was cancelled")
        didCancel.notify(queue: DispatchQueue.main) {
            exp?.fulfill()
        }
        waitForExpectations(timeout: 3)

        let receivedCancellationError = cancellationError.access
        XCTAssertNotNil(receivedCancellationError)
        XCTAssertTrue(receivedCancellationError is ProcedureKitError.AppWasBackgrounded)
    }

    #warning("Test crashes with an index out of bounds in TestableUIProcedure")
    func x_test__background_observer__cancel_when_app_is_backgrounded__app_is_active() {

        let expectedBackgroundTaskName = BackgroundManager.backgroundTaskName(for: backgroundProcedure)

        observer = BackgroundObserver(manager: testableBackgroundManager, cancelProcedure: .whenAppIsBackgrounded)

        // add the background observer
        add(backgroundObserver: observer, to: backgroundProcedure)

        backgroundProcedure.addDidExecuteBlockObserver(synchronizedWith: DispatchQueue.main) { [testableApplication = testableApplication!] backgroundProcedure in
            // verify that the Procedure isn't cancelled
            XCTAssertFalse(backgroundProcedure.isCancelled)

            // but there should already exist a background task for the Procedure
            XCTAssertEqual(testableApplication.backgroundTasks.count, 1)
            XCTAssertEqual(testableApplication.backgroundTasks[0].0, expectedBackgroundTaskName)
            XCTAssertEqual(testableApplication.backgroundTasks[0].2, .running)

            // finish the backgroundProcedure
            backgroundProcedure.finish()
        }

        wait(for: backgroundProcedure)
        waitForTaskGroup()

        PKAssertProcedureFinished(backgroundProcedure)
        XCTAssertEqual(backgroundTaskName, expectedBackgroundTaskName)
        XCTAssertNotEqual(backgroundTaskIdentifier, UIBackgroundTaskIdentifier.invalid)
        XCTAssertEqual(backgroundTaskIdentifier, endedBackgroundTaskIdentifier)
        XCTAssertEqual(testableApplication.backgroundTasks.count, 1)
        XCTAssertEqual(testableApplication.backgroundTasks[0].0, expectedBackgroundTaskName)
        XCTAssertEqual(testableApplication.backgroundTasks[0].2, .ended)
    }
}<|MERGE_RESOLUTION|>--- conflicted
+++ resolved
@@ -157,16 +157,7 @@
         XCTAssertEqual(testableApplication.backgroundTasks.count, 1)
         XCTAssertEqual(testableApplication.backgroundTasks[0].0, expectedBackgroundTaskName)
         // 2.) But beginBackgroundTask should have returned UIBackgroundTaskInvalid
-<<<<<<< HEAD
         XCTAssertEqual(backgroundTaskIdentifier, UIBackgroundTaskIdentifier.invalid)
-        // 3.) Which should have resulted in a warning being logged by the BackgroundObserver
-        XCTAssertTrue(loggedEntries.access.contains(where: { (info) -> Bool in
-            return info.severity == .warning &&
-            info.message.hasSuffix(BackgroundObserver.logMessage_FailedToInitiateBackgroundTask)
-        }))
-=======
-        XCTAssertEqual(backgroundTaskIdentifier, UIBackgroundTaskInvalid)
->>>>>>> e0ecb77f
 
         // run and finish the Procedure
         backgroundProcedure.addDidExecuteBlockObserver { backgroundProcedure in
