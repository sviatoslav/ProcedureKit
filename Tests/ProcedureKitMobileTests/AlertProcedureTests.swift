//
//  ProcedureKit
//
//  Copyright © 2015-2018 ProcedureKit. All rights reserved.
//

import XCTest
import ProcedureKit
import TestingProcedureKit
@testable import ProcedureKitMobile

class AlertProcedureTests: ProcedureKitTestCase {

    var title: String!
    var message: String!
    var presenting: TestablePresentingController!
    var alert: AlertProcedure!

    override func setUp() {
        super.setUp()
        title = "This is the alert title"
        message = "This is the alert message"
        presenting = TestablePresentingController()
        alert = AlertProcedure(from: presenting)
    }

    override func tearDown() {
        title = nil
        message = nil
        presenting = nil
        alert = nil
        super.tearDown()
    }

    func test__alert_style_set_default() {
<<<<<<< HEAD
        XCTAssertEqual(alert.preferredStyle, UIAlertController.Style.alert)
    }

    func test__alert_style_actionSheet() {
        let style: UIAlertController.Style = .actionSheet
        alert = AlertProcedure(presentAlertFrom: presenting, withPreferredStyle: style)
        XCTAssertEqual(alert.preferredStyle, style)
=======
        XCTAssertEqual(alert.preferredStyle, .alert)
>>>>>>> e0ecb77f
    }

    func test__alert_title() {
        alert.title = title
        XCTAssertEqual(alert.title, title)
    }

    func test__alert_message() {
        alert.message = message
        XCTAssertEqual(alert.message, message)
    }

    func test__alert_add_textfield() {
        alert.addTextField(configurationHandler: nil)
        XCTAssertNotNil(alert.textFields)
    }

    func test__alert_actions() {
        alert.add(actionWithTitle: "OK")
        XCTAssertEqual(alert.actions.count, 1)
    }

    func test__alert_preferred_action() {
        let action = alert.add(actionWithTitle: "OK", style: .default, isPreferred: true)
        alert.add(actionWithTitle: "Cancel", style: .cancel)
        XCTAssertEqual(alert.preferredAction?.title ?? "Epic Fail", action.title ?? "Hello")
        XCTAssertNotNil(alert.preferredAction)
    }

    func test__alert_presents_alert_controller() {
        alert = AlertProcedure(title: title, message: message, from: presenting, waitForDismissal: false)
        presenting.check = { [unowned self] received in
            guard let alertController = received as? UIAlertController else {
                XCTFail("Did not receive an alert controller")
                return
            }
            XCTAssertEqual(alertController.title, self.title)
            XCTAssertEqual(alertController.message, self.message)
        }

        wait(for: alert)
        PKAssertProcedureFinished(alert)
    }
}<|MERGE_RESOLUTION|>--- conflicted
+++ resolved
@@ -33,17 +33,7 @@
     }
 
     func test__alert_style_set_default() {
-<<<<<<< HEAD
         XCTAssertEqual(alert.preferredStyle, UIAlertController.Style.alert)
-    }
-
-    func test__alert_style_actionSheet() {
-        let style: UIAlertController.Style = .actionSheet
-        alert = AlertProcedure(presentAlertFrom: presenting, withPreferredStyle: style)
-        XCTAssertEqual(alert.preferredStyle, style)
-=======
-        XCTAssertEqual(alert.preferredStyle, .alert)
->>>>>>> e0ecb77f
     }
 
     func test__alert_title() {
