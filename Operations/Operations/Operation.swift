--- conflicted
+++ resolved
@@ -68,10 +68,6 @@
         return ["state"]
     }
 
-<<<<<<< HEAD
-=======
-
->>>>>>> fc4061f0
     private var _state = State.Initialized
     private let stateLock = NSLock()
 
@@ -93,11 +89,7 @@
                 case (.Finished, _):
                     break
                 default:
-<<<<<<< HEAD
                     assert(_state.canTransitionToState(newState), "Attempting to perform illegal cyclic state transition, \(_state) -> \(newState).")
-=======
-                    assert(_state != newState, "Attempting to perform illegal cyclic state transition.")
->>>>>>> fc4061f0
                     _state = newState
                 }
             }
@@ -371,12 +363,3 @@
         return value
     }
 }
-
-extension NSLock {
-    func withCriticalScope<T>(@noescape block: () -> T) -> T {
-        lock()
-        let value = block()
-        unlock()
-        return value
-    }
-}
